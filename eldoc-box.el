--- conflicted
+++ resolved
@@ -287,13 +287,10 @@
   (let ((doc-buffer (get-buffer-create eldoc-box--buffer)))
     (with-current-buffer doc-buffer
       (setq mode-line-format nil)
-<<<<<<< HEAD
+      (setq header-line-format nil)
       ;; WORKAROUND: (issue#66) If cursor-type is ‘box’, sometimes the
       ;; cursor is still shown for some reason.
       (setq-local cursor-type t)
-=======
-      (setq header-line-format nil)
->>>>>>> 8ce33909
       (when (bound-and-true-p global-tab-line-mode)
         (setq tab-line-format nil))
       ;; without this, clicking childframe will make doc buffer the current buffer
